--- conflicted
+++ resolved
@@ -46,8 +46,4 @@
 ## Known Limitations
 - Using the RainBird app while the plugin is running can cause connectivity issues.
 - The RainBird LNK WiFi Module may not support "Band Steering" and WiFi Channel 13. Try not using these on your router if you are having connectivity issues.
-<<<<<<< HEAD
-- iOS 15.4/macOS 12.3 introduced a bug that prevents the valves (zones) from showing within the Irrigation System accessory in the Home app. Try using the "Show Zones as Valve Accessories" option as a workaround. [NOTE: Fixed in iOS 16.0/macOS 13.0]
-=======
-- iOS 15.4/macOS 12.3 introduced a bug that prevents the valves (zones) from showing within the Irrigation System accessory in the Home app. Try using the "Show Zones as Valve Accessories" option as a workaround. [NOTE: Fixed in iOS16/macOS 13.0]
->>>>>>> fea6244b
+- iOS 15.4/macOS 12.3 introduced a bug that prevents the valves (zones) from showing within the Irrigation System accessory in the Home app. Try using the "Show Zones as Valve Accessories" option as a workaround. [NOTE: Fixed in iOS 16.0/macOS 13.0]