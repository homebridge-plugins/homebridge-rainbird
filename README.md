--- conflicted
+++ resolved
@@ -41,11 +41,6 @@
 - ESP-TM2
 - ESP-RZXe with Wifi Module
 
-<<<<<<< HEAD
-##### Thanks for all your help!
-
-=======
->>>>>>> 6944c6e1
 ## Known Limitations
 - Using the RainBird app while the plugin is running can cause connectivity issues 
 - For some RainBird controllers (such as ESP-RZXe & ESP-Me) it is not currently possible to show the time remaining for a zone that was not started via the plugin (such as a scheduled program). The time remaining will show as `00:00`
