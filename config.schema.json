--- conflicted
+++ resolved
@@ -87,11 +87,6 @@
           "orderable": false,
           "buttonText": "Add Device",
           "items": [
-<<<<<<< HEAD
-            "devices[].ipaddress",
-            "devices[].password",
-            "devices[].showRainSensor"
-=======
             {
               "type": "div",
               "displayFlex": true,
@@ -110,7 +105,6 @@
                 }
               ]
             }
->>>>>>> 4155abbc
           ]
         }
       ]
