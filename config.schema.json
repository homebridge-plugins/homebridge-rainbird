{
  "pluginAlias": "RainBird",
  "pluginType": "platform",
  "singular": true,
  "customUi": true,
  "headerDisplay": "The Homebridge [RainBird](https://rainbird.com) plugin allows you to access your RainBird Controller from HomeKit with [Homebridge](https://homebridge.io).",
  "footerDisplay": "Your RainBird account has been linked. Please raise any issues on our [project page](https://github.com/donavanbecker/homebridge-rainbird/issues).\n\nIf you would like to have other features added to this plugin fill out [Feature Request Form](https://github.com/donavanbecker/homebridge-rainbird/issues/new?assignees=&labels=&template=feature_request.md).",
  "schema": {
    "type": "object",
    "properties": {
      "name": {
        "type": "string",
        "title": "Name",
        "default": "RainBird",
        "required": true
      },
      "devices": {
        "type": "array",
        "items": {
          "title": "Devices",
          "type": "object",
          "properties": {
            "ipaddress": {
              "title": "IP Address",
              "description": "The device's Static IP address. Recommended to set this device's IP with a Static IP.",
              "type": "string",
              "format": "ipv4",
              "placeholder": "192.168.1.1",
              "required": true
            },
            "password": {
              "title": "Password",
              "type": "string",
              "required": true,
              "x-schema-form": {
                "type": "password"
              }
            },
            "showRainSensor": {
              "title": "Show Rain Sensor (as Leak Sensor)",
              "type": "boolean",
              "required": false
            },
            "showValveSensor": {
              "title": "Enable Valve Notifications (as Contact Sensors)",
              "type": "boolean",
              "required": false,
              "description": "If enabled, whichever zone runs the contact sensors will go off as detected so you know that it is running."
            },
            "showProgramASwitch": {
              "title": "Show Program A Switch",
              "type": "boolean",
              "requried": false
            },
            "showProgramBSwitch": {
              "title": "Show Program B Switch",
              "type": "boolean",
              "requried": false
            },
            "showProgramCSwitch": {
              "title": "Show Program C Switch",
              "type": "boolean",
              "requried": false
            },
<<<<<<< HEAD
            "refreshRate": {
              "title": "Device Refresh Rate",
              "type": "number",
              "minimum": 120,
              "placeholder": 900,
              "description": "Indicates the number of seconds between refreshes of the Rainbird Client."
            },
            "logging": {
              "title": "Device Logging Override Setting",
              "type": "string",
              "oneOf": [
                {
                  "title": "Standard Logging",
                  "enum": ["standard"]
                },
                {
                  "title": "No Logging",
                  "enum": ["none"]
                },
                {
                  "title": "Debug Logging",
                  "enum": ["debug"]
                }
              ]
=======
            "showStopIrrigationSwitch": {
              "title": "Show Stop Irrigation Switch",
              "type": "boolean",
              "requried": false
>>>>>>> e71fd898
            }
          }
        }
      },
      "options": {
        "type": "object",
        "properties": {
          "refreshRate": {
            "title": "Refresh Rate",
            "type": "number",
            "minimum": 120,
            "placeholder": 900,
            "description": "Indicates the number of seconds between refreshes of the Rainbird Client."
          },
          "pushRate": {
            "title": "Push Rate",
            "type": "number",
            "placeholder": 1,
            "description": "Indicates the number of seconds between pushes to Rainbird Client."
          },
          "logging": {
            "title": "Logging Setting",
            "type": "string",
            "oneOf": [
              {
                "title": "Standard Logging",
                "enum": ["standard"]
              },
              {
                "title": "No Logging",
                "enum": ["none"]
              },
              {
                "title": "Debug Logging",
                "enum": ["debug"]
              }
            ]
          }
        }
      },
      "disablePlugin": {
        "title": "Disable Plugin",
        "type": "boolean",
        "description": "DO NOT USE, UNLESS YOU WANT TO REMOVE ACCESSORIES FROM CACHE."
      }
    }
  },
  "layout": [
    {
      "type": "fieldset",
      "title": "Devices",
      "expandable": true,
      "expanded": true,
      "items": [
        {
          "key": "devices",
          "notitle": true,
          "type": "array",
          "orderable": false,
          "buttonText": "Add Device",
          "items": [
            {
              "type": "div",
              "displayFlex": true,
              "flex-direction": "column",
              "items": [
                "devices[].ipaddress",
                "devices[].password",
                {
                  "type": "fieldset",
                  "title": "Device Settings",
                  "expandable": true,
                  "expanded": false,
                  "items": [
                    "devices[].showRainSensor",
                    "devices[].showValveSensor",
                    "devices[].showProgramASwitch",
                    "devices[].showProgramBSwitch",
                    "devices[].showProgramCSwitch",
<<<<<<< HEAD
                    "devices[].refreshRate",
                    "devices[].logging"
=======
                    "devices[].showStopIrrigationSwitch"
>>>>>>> e71fd898
                  ]
                }
              ]
            }
          ]
        }
      ]
    },
    {
      "type": "fieldset",
      "title": "Advanced Settings",
      "expandable": true,
      "expanded": false,
      "items": [
        {
          "type": "help",
          "helpvalue": "<h5>Refresh Rate</h5><em class='primary-text'>Refresh Rate indicates the number of seconds between refreshes of the RainbirdClient.</em>"
        },
        {
          "key": "options.refreshRate",
          "notitle": true
        },
        {
          "type": "help",
          "helpvalue": "<h5>Push Rate</h5><em class='primary-text'>Push Rate indicates the number of seconds between pushes to Rainbird Client.</em>"
        },
        {
          "key": "options.pushRate",
          "notitle": true
        },
        "options.logging",
        "disablePlugin"
      ]
    }
  ]
}<|MERGE_RESOLUTION|>--- conflicted
+++ resolved
@@ -62,7 +62,11 @@
               "type": "boolean",
               "requried": false
             },
-<<<<<<< HEAD
+            "showStopIrrigationSwitch": {
+              "title": "Show Stop Irrigation Switch",
+              "type": "boolean",
+              "requried": false
+            },
             "refreshRate": {
               "title": "Device Refresh Rate",
               "type": "number",
@@ -76,23 +80,23 @@
               "oneOf": [
                 {
                   "title": "Standard Logging",
-                  "enum": ["standard"]
+                  "enum": [
+                    "standard"
+                  ]
                 },
                 {
                   "title": "No Logging",
-                  "enum": ["none"]
+                  "enum": [
+                    "none"
+                  ]
                 },
                 {
                   "title": "Debug Logging",
-                  "enum": ["debug"]
+                  "enum": [
+                    "debug"
+                  ]
                 }
               ]
-=======
-            "showStopIrrigationSwitch": {
-              "title": "Show Stop Irrigation Switch",
-              "type": "boolean",
-              "requried": false
->>>>>>> e71fd898
             }
           }
         }
@@ -119,15 +123,21 @@
             "oneOf": [
               {
                 "title": "Standard Logging",
-                "enum": ["standard"]
+                "enum": [
+                  "standard"
+                ]
               },
               {
                 "title": "No Logging",
-                "enum": ["none"]
+                "enum": [
+                  "none"
+                ]
               },
               {
                 "title": "Debug Logging",
-                "enum": ["debug"]
+                "enum": [
+                  "debug"
+                ]
               }
             ]
           }
@@ -172,12 +182,9 @@
                     "devices[].showProgramASwitch",
                     "devices[].showProgramBSwitch",
                     "devices[].showProgramCSwitch",
-<<<<<<< HEAD
+                    "devices[].showStopIrrigationSwitch",
                     "devices[].refreshRate",
                     "devices[].logging"
-=======
-                    "devices[].showStopIrrigationSwitch"
->>>>>>> e71fd898
                   ]
                 }
               ]
